--- conflicted
+++ resolved
@@ -157,7 +157,6 @@
         '''
         return self.word_model_path != None and isdir(self.word_model_path)
 
-<<<<<<< HEAD
     @property
     def new_highlight(self):
         '''
@@ -168,20 +167,10 @@
         '''
         return self.es_index in NEW_HIGHLIGHT_CORPORA
 
-    def allow_image_download(self):
-        '''
-        Allow the downloading of source images
-        '''
-        if self.allow_image_download is None:
-            return False
-        else:
-            return self.allow_image_download
-=======
     '''
     Allow the downloading of source images
     '''
     allow_image_download = False
->>>>>>> 755d4d1b
 
     '''
     filename of markdown document with a comprehensive description
